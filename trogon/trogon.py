--- conflicted
+++ resolved
@@ -29,11 +29,8 @@
 from trogon.introspect import (
     introspect_click_app,
     CommandSchema,
-<<<<<<< HEAD
     is_grouped_command,
-=======
     CommandName,
->>>>>>> 896716fa
 )
 from trogon.run_command import UserCommandData
 from trogon.widgets.command_info import CommandInfo
