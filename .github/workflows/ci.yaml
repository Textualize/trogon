name: Test Trogon

on:
  pull_request:
    paths:
      - '.github/workflows/pythonpackage.yml'
      - '**.py'
      - '**.pyi'
      - '**.css'
      - '**.lock'

jobs:
  build:
    runs-on: ${{ matrix.os }}
    strategy:
      matrix:
<<<<<<< HEAD
        os: [ubuntu-latest, macos-latest, windows-latest]
        python-version: ["3.8", "3.9", "3.10", "3.11", "3.12"]
=======
        os: [ubuntu-latest, macos-13, windows-latest]
        python-version: ["3.7", "3.8", "3.9", "3.10", "3.11"]
>>>>>>> 8709b0ce
    defaults:
      run:
        shell: bash
    steps:
      - uses: actions/checkout@v4.1.7
      - name: Install and configure Poetry
        uses: snok/install-poetry@v1.4.1
        with:
          version: 1.8.3
          virtualenvs-in-project: true
      - name: Set up Python ${{ matrix.python-version }}
        uses: actions/setup-python@v5.2.0
        with:
          python-version: ${{ matrix.python-version }}
          architecture: x64
      - name: Load cached venv
        id: cached-poetry-dependencies
        uses: actions/cache@v4
        with:
          path: .venv
          key: venv-${{ runner.os }}-${{ matrix.python-version }}-${{ hashFiles('**/poetry.lock') }}
      - name: Install dependencies
        run: poetry install
        if: steps.cached-poetry-dependencies.outputs.cache-hit != 'true'
      - name: Test with pytest
        run: |
          source $VENV
          pytest tests<|MERGE_RESOLUTION|>--- conflicted
+++ resolved
@@ -14,13 +14,8 @@
     runs-on: ${{ matrix.os }}
     strategy:
       matrix:
-<<<<<<< HEAD
-        os: [ubuntu-latest, macos-latest, windows-latest]
+        os: [ubuntu-latest, macos-13, windows-latest]
         python-version: ["3.8", "3.9", "3.10", "3.11", "3.12"]
-=======
-        os: [ubuntu-latest, macos-13, windows-latest]
-        python-version: ["3.7", "3.8", "3.9", "3.10", "3.11"]
->>>>>>> 8709b0ce
     defaults:
       run:
         shell: bash
